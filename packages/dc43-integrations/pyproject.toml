--- conflicted
+++ resolved
@@ -17,16 +17,9 @@
   "Operating System :: OS Independent",
 ]
 dependencies = [
-<<<<<<< HEAD
-  "dc43-core>=0.30.0.0",
-  "dc43-service-clients>=0.0.3",
-  "dc43-service-backends>=0.30.0.0",
-  "pyspark>=3.4",
-=======
-  "dc43-core>=0.31.0.0",
-  "dc43-service-clients>=0.0.3",
-  "dc43-service-backends>=0.31.0.0",
->>>>>>> 33e58c76
+  "dc43-core>=0.32.0.0",
+  "dc43-service-clients>=0.32.0.0",
+  "dc43-service-backends>=0.32.0.0",
 ]
 
 [project.optional-dependencies]
@@ -40,11 +33,7 @@
   "opentelemetry-sdk>=1.24.0",
 ]
 test = [
-<<<<<<< HEAD
-  "dc43-service-backends[sql]>=0.30.0.0",
-=======
-  "dc43-service-backends[sql]>=0.31.0.0",
->>>>>>> 33e58c76
+  "dc43-service-backends[sql]>=0.32.0.0",
   "httpx>=0.24",
   "databricks-dlt>=0.2,<0.3",
   "faker>=25.0",
