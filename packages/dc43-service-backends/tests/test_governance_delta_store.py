--- conflicted
+++ resolved
@@ -21,7 +21,6 @@
     pyspark = types.ModuleType("pyspark")
     sql_module = types.ModuleType("pyspark.sql")
 
-<<<<<<< HEAD
     class _StubSparkContext:  # pragma: no cover - attribute container only
         """Fallback stand-in so imports expecting ``SparkContext`` succeed.
 
@@ -31,7 +30,7 @@
         """
 
         pass
-=======
+
     class _StubSparkSession:  # pragma: no cover - attribute container only
         _active_session: "_StubSparkSession | None" = None
 
@@ -44,7 +43,6 @@
             cls, session: "_StubSparkSession | None"
         ) -> None:
             cls._active_session = session
->>>>>>> af640c66
 
     class _StubSparkSession:  # pragma: no cover - attribute container only
         _active_session: "_StubSparkSession | None" = None
